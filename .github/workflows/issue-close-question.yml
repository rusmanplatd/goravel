--- conflicted
+++ resolved
@@ -21,12 +21,5 @@
           labels: 'question'
           inactive-day: 3
           body: |
-<<<<<<< HEAD
             This issue has been closed automatically because it has not had recent activity for 3 days. If you have any questions, please comment here.
             由于该 Issue 3天未收到回应，现已被自动关闭，若有任何问题，可评论回复。
-=======
-            由于该 Issue 3 天未收到回应。现已被自动关闭，若有任何问题，可评论回复。
-
-            This issue has been closed automatically because it has not had recent activity for 3 days. If you have any questions, please comment here.
-            
->>>>>>> 5f3f36b6
