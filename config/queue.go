package config

import (
	"github.com/goravel/framework/facades"
)

func init() {
	config := facades.Config()
	config.Add("queue", map[string]any{
		// Default Queue Connection Name
		"default": config.Env("QUEUE_CONNECTION", "sync"),

		// Queue Connections
		//
		// Here you may configure the connection information for each server that is used by your application.
		// Drivers: "sync", "database", "custom"
		"connections": map[string]any{
			"sync": map[string]any{
				"driver": "sync",
			},
			"database": map[string]any{
				"driver":     "database",
				"connection": "postgres",
				"queue":      "default",
				"concurrent": 1,
			},
		},
<<<<<<< HEAD
=======

		// Failed Queue Jobs
		//
		// These options configure the behavior of failed queue job logging so you
		// can control how and where failed jobs are stored.
>>>>>>> 7f530c7e
		"failed": map[string]any{
			"database": config.Env("DB_CONNECTION", "postgres"),
			"table":    "failed_jobs",
		},
	})
}<|MERGE_RESOLUTION|>--- conflicted
+++ resolved
@@ -25,14 +25,11 @@
 				"concurrent": 1,
 			},
 		},
-<<<<<<< HEAD
-=======
 
 		// Failed Queue Jobs
 		//
 		// These options configure the behavior of failed queue job logging so you
 		// can control how and where failed jobs are stored.
->>>>>>> 7f530c7e
 		"failed": map[string]any{
 			"database": config.Env("DB_CONNECTION", "postgres"),
 			"table":    "failed_jobs",
