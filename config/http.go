package config

import (
	"github.com/gin-gonic/gin/render"
	"github.com/goravel/framework/contracts/route"
	"github.com/goravel/framework/facades"
	"github.com/goravel/gin"
	ginfacades "github.com/goravel/gin/facades"
)

func init() {
	config := facades.Config()
	config.Add("http", map[string]any{
		// HTTP Driver
		"default": "gin",
		// HTTP Drivers
		"drivers": map[string]any{
			"gin": map[string]any{
				// Optional, default is 4096 KB
				"body_limit":   4096,
				"header_limit": 4096,
				"route": func() (route.Route, error) {
					return ginfacades.Route("gin"), nil
				},
				// Optional, default is http/template
				"template": func() (render.HTMLRender, error) {
					return gin.DefaultTemplate()
				},
			},
		},
		// HTTP URL
		"url": config.Env("APP_URL", "http://localhost"),
		// HTTP Host
		"host": config.Env("APP_HOST", "127.0.0.1"),
		// HTTP Port
		"port": config.Env("APP_PORT", "3000"),
		// HTTP Timeout, default is 3 seconds
		"request_timeout": 3,
		// HTTPS Configuration
		"tls": map[string]any{
			// HTTPS Host
			"host": config.Env("APP_HOST", "127.0.0.1"),
			// HTTPS Port
			"port": config.Env("APP_PORT", "3000"),
			// SSL Certificate, you can put the certificate in /public folder
			"ssl": map[string]any{
				// ca.pem
				"cert": "",
				// ca.key
				"key": "",
			},
		},
<<<<<<< HEAD
=======
		// HTTP Client Configuration
>>>>>>> 7f530c7e
		"client": map[string]any{
			"base_url":                config.GetString("HTTP_CLIENT_BASE_URL"),
			"timeout":                 config.GetDuration("HTTP_CLIENT_TIMEOUT"),
			"max_idle_conns":          config.GetInt("HTTP_CLIENT_MAX_IDLE_CONNS"),
			"max_idle_conns_per_host": config.GetInt("HTTP_CLIENT_MAX_IDLE_CONNS_PER_HOST"),
			"max_conns_per_host":      config.GetInt("HTTP_CLIENT_MAX_CONN_PER_HOST"),
			"idle_conn_timeout":       config.GetDuration("HTTP_CLIENT_IDLE_CONN_TIMEOUT"),
		},
	})
}<|MERGE_RESOLUTION|>--- conflicted
+++ resolved
@@ -50,10 +50,7 @@
 				"key": "",
 			},
 		},
-<<<<<<< HEAD
-=======
 		// HTTP Client Configuration
->>>>>>> 7f530c7e
 		"client": map[string]any{
 			"base_url":                config.GetString("HTTP_CLIENT_BASE_URL"),
 			"timeout":                 config.GetDuration("HTTP_CLIENT_TIMEOUT"),
