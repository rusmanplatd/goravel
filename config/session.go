package config

import (
	"github.com/goravel/framework/facades"
	"github.com/goravel/framework/support/path"
	"github.com/goravel/framework/support/str"
)

func init() {
	config := facades.Config()
	config.Add("session", map[string]any{
		// Default Session Driver
		//
		// This option controls the default session "driver" that will be used on
		// requests. By default, we will use the lightweight file session driver, but you
		// may specify any of the other wonderful drivers provided here.
<<<<<<< HEAD
		//
		// Supported: "file"
		"default": config.Env("SESSION_DRIVER", "file"),
=======
		"default": config.Env("SESSION_DRIVER", "file"),

		// Session drivers
		// Available Drivers: "file", "custom"
>>>>>>> 7f530c7e
		"drivers": map[string]any{
			"file": map[string]any{
				"driver": "file",
			},
		},

		// Session Lifetime
		//
		// Here you may specify the number of minutes that you wish the session
		// to be allowed to remain idle before it expires. If you want them
		// to immediately expire when the browser is closed, then you may
		// indicate that via the expire_on_close configuration option.
		"lifetime": config.Env("SESSION_LIFETIME", 120),

		"expire_on_close": config.Env("SESSION_EXPIRE_ON_CLOSE", false),

		// Session File Location
		//
		// When using the file session driver, we need a location where the
		// session files may be stored. A default has been set for you, but a
		// different location may be specified. This is only needed for file sessions.
		"files": path.Storage("framework/sessions"),

		// Session Garbage Collection Running Time Interval (in minutes)
		//
		// Here you may specify how many minutes you want the session to be allowed
		// to remain idle before its garbage collection routine runs. If you want
		// to avoid hitting the garbage collection routine, you may set this value to -1.
		"gc_interval": config.Env("SESSION_GC_INTERVAL", 30),

		// Session Cookie Name
		//
		// Here you may change the name of the cookie used to identify a session
		// in the application. The name specified here will get used every time
		// a new session cookie is created by the framework for every driver.
		"cookie": config.Env("SESSION_COOKIE", str.Of(config.GetString("app.name")).Snake().Lower().String()+"_session"),

		// Session Cookie Path
		//
		// The session cookie path determines the path for which the cookie will
		// be regarded as available.Typically, this will be the root path of
		// your application, but you are free to change this when necessary.
		"path": config.Env("SESSION_PATH", "/"),

		// Session Cookie Domain
		//
		// Here you may change the domain of the cookie used to identify a session
		// in your application.This will determine which domains the cookie is
		// available to in your application.A sensible default has been set.
		"domain": config.Env("SESSION_DOMAIN", ""),

		// HTTPS Only Cookies
		//
		// By setting this option to true, session cookies will only be sent back
		// to the server if the browser has an HTTPS connection. This will keep
		// the cookie from being sent to you if it cannot be done securely.
		"secure": config.Env("SESSION_SECURE", false),

		// HTTP Access Only
		//
		// Setting this to true will prevent JavaScript from accessing the value of
		// the cookie, and the cookie will only be accessible through the HTTP protocol.
		"http_only": config.Env("SESSION_HTTP_ONLY", true),

		// Same-Site Cookies
		//
		// This option determines how your cookies behave when cross-site requests
		// take place, and can be used to mitigate CSRF attacks.By default, we
		// will set this value to "lax" since this is a secure default value.
		"same_site": config.Env("SESSION_SAME_SITE", "lax"),
	})
}<|MERGE_RESOLUTION|>--- conflicted
+++ resolved
@@ -14,16 +14,10 @@
 		// This option controls the default session "driver" that will be used on
 		// requests. By default, we will use the lightweight file session driver, but you
 		// may specify any of the other wonderful drivers provided here.
-<<<<<<< HEAD
-		//
-		// Supported: "file"
-		"default": config.Env("SESSION_DRIVER", "file"),
-=======
 		"default": config.Env("SESSION_DRIVER", "file"),
 
 		// Session drivers
 		// Available Drivers: "file", "custom"
->>>>>>> 7f530c7e
 		"drivers": map[string]any{
 			"file": map[string]any{
 				"driver": "file",
